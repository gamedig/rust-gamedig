--- conflicted
+++ resolved
@@ -2,17 +2,6 @@
 //!
 //! # Usage example:
 //!
-<<<<<<< HEAD
-//! ```no_run
-//! use gamedig::games::tf2;
-//!
-//! fn main() {
-//!    let response = tf2::query("127.0.0.1", None); // None is the default port (which is 27015), could also be Some(27015)
-//!    match response { // Result type, must check what it is...
-//!        Err(error) => println!("Couldn't query, error: {}", error),
-//!        Ok(r) => println!("{:#?}", r)
-//!    }
-=======
 //! ```
 //! use gamedig::games::tf2;
 //!
@@ -20,7 +9,6 @@
 //! match response { // Result type, must check what it is...
 //!     Err(error) => println!("Couldn't query, error: {}", error),
 //!     Ok(r) => println!("{:#?}", r)
->>>>>>> e023e132
 //! }
 //! ```
 //!
