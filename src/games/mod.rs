--- conflicted
+++ resolved
@@ -144,41 +144,30 @@
         Protocol::Valve(steam_app) => {
             protocols::valve::query(&socket_addr, steam_app.as_engine(), None, None).map(Box::new)?
         }
-        Protocol::Minecraft(version) => {
-            match version {
-                Some(protocols::minecraft::Server::Java) => {
-                    protocols::minecraft::query_java(&socket_addr, None).map(Box::new)?
-                }
-                Some(protocols::minecraft::Server::Bedrock) => {
-                    protocols::minecraft::query_bedrock(&socket_addr, None).map(Box::new)?
-                }
-                Some(protocols::minecraft::Server::Legacy(group)) => {
-                    protocols::minecraft::query_legacy_specific(*group, &socket_addr, None).map(Box::new)?
-                }
-                None => protocols::minecraft::query(&socket_addr, None).map(Box::new)?,
+        Protocol::Minecraft(version) => match version {
+            Some(protocols::minecraft::Server::Java) => {
+                protocols::minecraft::query_java(&socket_addr, None).map(Box::new)?
             }
-        }
-        Protocol::Gamespy(version) => {
-            match version {
-                GameSpyVersion::One => protocols::gamespy::one::query(&socket_addr, None).map(Box::new)?,
-                GameSpyVersion::Two => protocols::gamespy::two::query(&socket_addr, None).map(Box::new)?,
-                GameSpyVersion::Three => protocols::gamespy::three::query(&socket_addr, None).map(Box::new)?,
+            Some(protocols::minecraft::Server::Bedrock) => {
+                protocols::minecraft::query_bedrock(&socket_addr, None).map(Box::new)?
             }
-        }
-        Protocol::Quake(version) => {
-            match version {
-                QuakeVersion::One => protocols::quake::one::query(&socket_addr, None).map(Box::new)?,
-                QuakeVersion::Two => protocols::quake::two::query(&socket_addr, None).map(Box::new)?,
-                QuakeVersion::Three => protocols::quake::three::query(&socket_addr, None).map(Box::new)?,
+            Some(protocols::minecraft::Server::Legacy(group)) => {
+                protocols::minecraft::query_legacy_specific(*group, &socket_addr, None).map(Box::new)?
             }
-        }
-<<<<<<< HEAD
+            None => protocols::minecraft::query(&socket_addr, None).map(Box::new)?,
+        },
+        Protocol::Gamespy(version) => match version {
+            GameSpyVersion::One => protocols::gamespy::one::query(&socket_addr, None).map(Box::new)?,
+            GameSpyVersion::Two => protocols::gamespy::two::query(&socket_addr, None).map(Box::new)?,
+            GameSpyVersion::Three => protocols::gamespy::three::query(&socket_addr, None).map(Box::new)?,
+        },
+        Protocol::Quake(version) => match version {
+            QuakeVersion::One => protocols::quake::one::query(&socket_addr, None).map(Box::new)?,
+            QuakeVersion::Two => protocols::quake::two::query(&socket_addr, None).map(Box::new)?,
+            QuakeVersion::Three => protocols::quake::three::query(&socket_addr, None).map(Box::new)?,
+        },
         Protocol::TheShip => ts::query(address, port).map(Box::new)?,
         Protocol::FFOW => ffow::query(address, port).map(Box::new)?,
-=======
-        Protocol::TheShip => ts::query(address, port).map(|r| r.into())?,
-        Protocol::FFOW => ffow::query(address, port).map(|r| r.into())?,
-        Protocol::JC2MP => jc2mp::query(address, port).map(|r| r.into())?,
->>>>>>> 31162b6d
+        Protocol::JC2MP => jc2mp::query(address, port).map(Box::new)?,
     })
 }