<<<<<<< HEAD
use std::collections::HashMap;

/// The type of the server.
#[derive(Debug)]
pub enum Server {
    Dedicated,
    NonDedicated,
    TV,
}

/// The Operating System that the server is on.
#[derive(Debug)]
pub enum Environment {
    Linux,
    Windows,
    Mac,
}

/// A query response.
#[derive(Debug)]
pub struct Response {
    pub info: ServerInfo,
    pub players: Option<Vec<ServerPlayer>>,
    pub rules: Option<HashMap<String, String>>,
}

/// General server information's.
#[derive(Debug)]
pub struct ServerInfo {
    /// Protocol used by the server.
    pub protocol: u8,
    /// Name of the server.
    pub name: String,
    /// Map name.
    pub map: String,
    /// Name of the folder containing the game files.
    pub folder: String,
    /// The name of the game.
    pub game: String,
    /// [Steam Application ID](https://developer.valvesoftware.com/wiki/Steam_Application_ID) of game.
    pub appid: u32,
    /// Number of players on the server.
    pub players_online: u8,
    /// Maximum number of players the server reports it can hold.
    pub players_maximum: u8,
    /// Number of bots on the server.
    pub players_bots: u8,
    /// Dedicated, NonDedicated or SourceTV
    pub server_type: Server,
    /// The Operating System that the server is on.
    pub environment_type: Environment,
    /// Indicates whether the server requires a password.
    pub has_password: bool,
    /// Indicates whether the server uses VAC.
    pub vac_secured: bool,
    /// [The ship](https://developer.valvesoftware.com/wiki/The_Ship) extra data
    pub the_ship: Option<TheShip>,
    /// Version of the game installed on the server.
    pub version: String,
    /// Some extra data that the server might provide or not.
    pub extra_data: Option<ExtraData>,
    /// GoldSrc only: Indicates whether the hosted game is a mod.
    pub is_mod: bool,
    /// GoldSrc only: If the game is a mod, provide additional data.
    pub mod_data: Option<ModData>,
}

/// A server player.
#[derive(Debug)]
pub struct ServerPlayer {
    /// Player's name.
    pub name: String,
    /// General score.
    pub score: u32,
    /// How long a player has been in the server (seconds).
    pub duration: f32,
    /// Only for [the ship](https://developer.valvesoftware.com/wiki/The_Ship): deaths count
    pub deaths: Option<u32>, // the_ship
    /// Only for [the ship](https://developer.valvesoftware.com/wiki/The_Ship): money amount
    pub money: Option<u32>, // the_ship
}

/// Only present for [the ship](https://developer.valvesoftware.com/wiki/The_Ship).
#[derive(Debug)]
pub struct TheShip {
    pub mode: u8,
    pub witnesses: u8,
    pub duration: u8,
}

/// Some extra data that the server might provide or not.
#[derive(Debug)]
pub struct ExtraData {
    /// The server's game port number.
    pub port: Option<u16>,
    /// Server's SteamID.
    pub steam_id: Option<u64>,
    /// SourceTV's port.
    pub tv_port: Option<u16>,
    /// SourceTV's name.
    pub tv_name: Option<String>,
    /// Keywords that describe the server according to it.
    pub keywords: Option<String>,
    /// The server's 64-bit GameID.
    pub game_id: Option<u64>,
}

/// Data related to GoldSrc Mod response.
#[derive(Debug)]
pub struct ModData {
    pub link: String,
    pub download_link: String,
    pub version: u32,
    pub size: u32,
    pub multiplayer_only: bool,
    pub has_own_dll: bool,
}

pub(crate) fn get_optional_extracted_data(
    data: Option<ExtraData>,
) -> (
    Option<u16>,
    Option<u64>,
    Option<u16>,
    Option<String>,
    Option<String>,
) {
    match data {
        None => (None, None, None, None, None),
        Some(ed) => (ed.port, ed.steam_id, ed.tv_port, ed.tv_name, ed.keywords),
    }
}

/// The type of the request, see the [protocol](https://developer.valvesoftware.com/wiki/Server_queries).
#[derive(Eq, PartialEq, Copy, Clone)]
#[repr(u8)]
pub(crate) enum Request {
    /// Known as `A2S_INFO`
    Info = 0x54,
    /// Known as `A2S_PLAYERS`
    Players = 0x55,
    /// Known as `A2S_RULES`
    Rules = 0x56,
}

/// Supported steam apps
#[derive(Eq, PartialEq, Clone)]
pub enum SteamApp {
    /// Counter-Strike
    CS,
    /// Team Fortress Classic
    TFC,
    /// Day of Defeat
    DOD,
    /// Counter-Strike: Condition Zero
    CSCZ,
    /// Counter-Strike: Source
    CSS,
    /// Day of Defeat: Source
    DODS,
    /// Half-Life 2 Deathmatch
    HL2DM,
    /// Half-Life Deathmatch: Source
    HLDMS,
    /// Team Fortress 2
    TF2,
    /// Left 4 Dead
    L4D,
    /// Left 4 Dead
    L4D2,
    /// Alien Swarm
    ALIENS,
    /// Counter-Strike: Global Offensive
    CSGO,
    /// The Ship
    TS,
    /// Garry's Mod
    GM,
    /// Age of Chivalry
    AOC,
    /// Insurgency: Modern Infantry Combat
    INSMIC,
    /// ARMA 2: Operation Arrowhead
    ARMA2OA,
    /// Project Zomboid
    PZ,
    /// Insurgency
    INS,
    /// Sven Co-op
    SC,
    /// 7 Days To Die
    SDTD,
    /// Rust
    RUST,
    /// Vallistic Overkill
    BO,
    /// Don't Starve Together
    DST,
    /// BrainBread 2
    BB2,
    /// Codename CURE
    CCURE,
    /// Black Mesa
    BM,
    /// Colony Survival
    COSU,
    /// Avorion
    AVORION,
    /// Day of Infamy
    DOI,
    /// The Forest
    TF,
    /// Unturned
    UNTURNED,
    /// ARK: Survival Evolved
    ASE,
    /// Battalion 1944
    BAT1944,
    /// Insurgency: Sandstorm
    INSS,
    /// Alien Swarm: Reactive Drop
    ASRD,
    /// Risk of Rain 2
    ROR2,
    /// Operation: Harsh Doorstop
    OHD,
    /// Onset
    ONSET,
    /// V Rising
    VR,
}

impl SteamApp {
    /// Get the specified app as engine.
    pub fn as_engine(&self) -> Engine {
        match self {
            SteamApp::CS => Engine::GoldSrc(false),   // 10
            SteamApp::TFC => Engine::GoldSrc(false),  // 20
            SteamApp::DOD => Engine::GoldSrc(false),  // 30
            SteamApp::CSCZ => Engine::GoldSrc(false), // 80
            SteamApp::CSS => Engine::new_source(240),
            SteamApp::DODS => Engine::new_source(300),
            SteamApp::HL2DM => Engine::new_source(320),
            SteamApp::HLDMS => Engine::new_source(360),
            SteamApp::TF2 => Engine::new_source(440),
            SteamApp::L4D => Engine::new_source(500),
            SteamApp::L4D2 => Engine::new_source(550),
            SteamApp::ALIENS => Engine::new_source(630),
            SteamApp::CSGO => Engine::new_source(730),
            SteamApp::TS => Engine::new_source(2400),
            SteamApp::GM => Engine::new_source(4000),
            SteamApp::AOC => Engine::new_source(17510),
            SteamApp::INSMIC => Engine::new_source(17700),
            SteamApp::ARMA2OA => Engine::new_source(33930),
            SteamApp::PZ => Engine::new_source(108600),
            SteamApp::INS => Engine::new_source(222880),
            SteamApp::SC => Engine::GoldSrc(false), // 225840
            SteamApp::SDTD => Engine::new_source(251570),
            SteamApp::RUST => Engine::new_source(252490),
            SteamApp::BO => Engine::new_source(296300),
            SteamApp::DST => Engine::new_source(322320),
            SteamApp::BB2 => Engine::new_source(346330),
            SteamApp::CCURE => Engine::new_source(355180),
            SteamApp::BM => Engine::new_source(362890),
            SteamApp::COSU => Engine::new_source(366090),
            SteamApp::AVORION => Engine::new_source(445220),
            SteamApp::DOI => Engine::new_source(447820),
            SteamApp::TF => Engine::new_source(556450),
            SteamApp::UNTURNED => Engine::new_source(304930),
            SteamApp::ASE => Engine::new_source(346110),
            SteamApp::BAT1944 => Engine::new_source(489940),
            SteamApp::INSS => Engine::new_source(581320),
            SteamApp::ASRD => Engine::new_source(563560),
            SteamApp::ROR2 => Engine::new_source(632360),
            SteamApp::OHD => Engine::new_source_with_dedicated(736590, 950900),
            SteamApp::ONSET => Engine::new_source(1105810),
            SteamApp::VR => Engine::new_source(1604030),
        }
    }
}

/// Engine type.
#[derive(Eq, PartialEq, Clone)]
pub enum Engine {
    /// A Source game, the argument represents the possible steam app ids, if
    /// its **None**, let the query find it, if its **Some**, the query
    /// fails if the response id is not the first one, which is the game app
    /// id, or the other one, which is the dedicated server app id.
    Source(Option<(u32, Option<u32>)>),
    /// A GoldSrc game, the argument indicates whether to enforce
    /// requesting the obsolete A2S_INFO response or not.
    GoldSrc(bool),
}

impl Engine {
    pub fn new_source(appid: u32) -> Self { Engine::Source(Some((appid, None))) }

    pub fn new_source_with_dedicated(appid: u32, dedicated_appid: u32) -> Self {
        Engine::Source(Some((appid, Some(dedicated_appid))))
    }
}

/// What data to gather, purely used only with the query function.
pub struct GatheringSettings {
    pub players: bool,
    pub rules: bool,
}

impl Default for GatheringSettings {
    /// Default values are true for both the players and the rules.
    fn default() -> Self {
        Self {
            players: true,
            rules: true,
        }
    }
}

/// Generic response types that are used by many games, they are the protocol
/// ones, but without the unnecessary bits (example: the **The Ship**-only
/// fields).
pub mod game {
    use super::{Server, ServerPlayer};
    use crate::protocols::valve::types::get_optional_extracted_data;
    use std::collections::HashMap;

    /// A player's details.
    #[derive(Debug)]
    pub struct Player {
        /// Player's name.
        pub name: String,
        /// Player's score.
        pub score: u32,
        /// How long a player has been in the server (seconds).
        pub duration: f32,
    }

    impl Player {
        pub fn from_valve_response(player: &ServerPlayer) -> Self {
            Self {
                name: player.name.clone(),
                score: player.score,
                duration: player.duration,
            }
        }
    }

    /// The query response.
    #[derive(Debug)]
    pub struct Response {
        /// Protocol used by the server.
        pub protocol: u8,
        /// Name of the server.
        pub name: String,
        /// Map name.
        pub map: String,
        /// The name of the game.
        pub game: String,
        /// Server's app id.
        pub appid: u32,
        /// Number of players on the server.
        pub players_online: u8,
        /// Details about the server's players (not all players necessarily).
        pub players_details: Vec<Player>,
        /// Maximum number of players the server reports it can hold.
        pub players_maximum: u8,
        /// Number of bots on the server.
        pub players_bots: u8,
        /// Dedicated, NonDedicated or SourceTV
        pub server_type: Server,
        /// Indicates whether the server requires a password.
        pub has_password: bool,
        /// Indicated whether the server uses VAC.
        pub vac_secured: bool,
        /// Version of the game installed on the server.
        pub version: String,
        /// The server's reported connection port.
        pub port: Option<u16>,
        /// Server's SteamID.
        pub steam_id: Option<u64>,
        /// SourceTV's connection port.
        pub tv_port: Option<u16>,
        /// SourceTV's name.
        pub tv_name: Option<String>,
        /// Keywords that describe the server according to it.
        pub keywords: Option<String>,
        /// Server's rules.
        pub rules: HashMap<String, String>,
    }

    impl Response {
        pub fn new_from_valve_response(response: super::Response) -> Self {
            let (port, steam_id, tv_port, tv_name, keywords) =
                get_optional_extracted_data(response.info.extra_data);

            Self {
                protocol: response.info.protocol,
                name: response.info.name,
                map: response.info.map,
                game: response.info.game,
                appid: response.info.appid,
                players_online: response.info.players_online,
                players_details: response
                    .players
                    .unwrap_or_default()
                    .iter()
                    .map(Player::from_valve_response)
                    .collect(),
                players_maximum: response.info.players_maximum,
                players_bots: response.info.players_bots,
                server_type: response.info.server_type,
                has_password: response.info.has_password,
                vac_secured: response.info.vac_secured,
                version: response.info.version,
                port,
                steam_id,
                tv_port,
                tv_name,
                keywords,
                rules: response.rules.unwrap_or_default(),
            }
        }
    }
}
=======
use std::collections::HashMap;

#[cfg(feature = "serde")]
use serde::{Deserialize, Serialize};

/// The type of the server.
#[cfg_attr(feature = "serde", derive(Serialize, Deserialize))]
#[derive(Debug, Clone, Copy, PartialEq, Eq, Hash, PartialOrd, Ord)]
pub enum Server {
    Dedicated,
    NonDedicated,
    TV,
}

/// The Operating System that the server is on.
#[cfg_attr(feature = "serde", derive(Serialize, Deserialize))]
#[derive(Debug, Clone, Copy, PartialEq, Eq, Hash, PartialOrd, Ord)]
pub enum Environment {
    Linux,
    Windows,
    Mac,
}

/// A query response.
#[cfg_attr(feature = "serde", derive(Serialize, Deserialize))]
#[derive(Debug, Clone, PartialEq)]
pub struct Response {
    pub info: ServerInfo,
    pub players: Option<Vec<ServerPlayer>>,
    pub rules: Option<HashMap<String, String>>,
}

/// General server information's.
#[cfg_attr(feature = "serde", derive(Serialize, Deserialize))]
#[derive(Debug, Clone, PartialEq, Eq, Hash, PartialOrd, Ord)]
pub struct ServerInfo {
    /// Protocol used by the server.
    pub protocol: u8,
    /// Name of the server.
    pub name: String,
    /// Map name.
    pub map: String,
    /// Name of the folder containing the game files.
    pub folder: String,
    /// The name of the game.
    pub game: String,
    /// [Steam Application ID](https://developer.valvesoftware.com/wiki/Steam_Application_ID) of game.
    pub appid: u32,
    /// Number of players on the server.
    pub players_online: u8,
    /// Maximum number of players the server reports it can hold.
    pub players_maximum: u8,
    /// Number of bots on the server.
    pub players_bots: u8,
    /// Dedicated, NonDedicated or SourceTV
    pub server_type: Server,
    /// The Operating System that the server is on.
    pub environment_type: Environment,
    /// Indicates whether the server requires a password.
    pub has_password: bool,
    /// Indicates whether the server uses VAC.
    pub vac_secured: bool,
    /// [The ship](https://developer.valvesoftware.com/wiki/The_Ship) extra data
    pub the_ship: Option<TheShip>,
    /// Version of the game installed on the server.
    pub version: String,
    /// Some extra data that the server might provide or not.
    pub extra_data: Option<ExtraData>,
    /// GoldSrc only: Indicates whether the hosted game is a mod.
    pub is_mod: bool,
    /// GoldSrc only: If the game is a mod, provide additional data.
    pub mod_data: Option<ModData>,
}

/// A server player.
#[cfg_attr(feature = "serde", derive(Serialize, Deserialize))]
#[derive(Debug, Clone, PartialEq, PartialOrd)]
pub struct ServerPlayer {
    /// Player's name.
    pub name: String,
    /// General score.
    pub score: u32,
    /// How long a player has been in the server (seconds).
    pub duration: f32,
    /// Only for [the ship](https://developer.valvesoftware.com/wiki/The_Ship): deaths count
    pub deaths: Option<u32>, //the_ship
    /// Only for [the ship](https://developer.valvesoftware.com/wiki/The_Ship): money amount
    pub money: Option<u32>, //the_ship
}

/// Only present for [the ship](https://developer.valvesoftware.com/wiki/The_Ship).
#[cfg_attr(feature = "serde", derive(Serialize, Deserialize))]
#[derive(Debug, Clone, Copy, PartialEq, Eq, Hash, PartialOrd, Ord)]
pub struct TheShip {
    pub mode: u8,
    pub witnesses: u8,
    pub duration: u8,
}

/// Some extra data that the server might provide or not.
#[cfg_attr(feature = "serde", derive(Serialize, Deserialize))]
#[derive(Debug, Clone, PartialEq, Eq, Hash, PartialOrd, Ord)]
pub struct ExtraData {
    /// The server's game port number.
    pub port: Option<u16>,
    /// Server's SteamID.
    pub steam_id: Option<u64>,
    /// SourceTV's port.
    pub tv_port: Option<u16>,
    /// SourceTV's name.
    pub tv_name: Option<String>,
    /// Keywords that describe the server according to it.
    pub keywords: Option<String>,
    /// The server's 64-bit GameID.
    pub game_id: Option<u64>,
}

/// Data related to GoldSrc Mod response.
#[cfg_attr(feature = "serde", derive(Serialize, Deserialize))]
#[derive(Debug, Clone, PartialEq, Eq, Hash, PartialOrd, Ord)]
pub struct ModData {
    pub link: String,
    pub download_link: String,
    pub version: u32,
    pub size: u32,
    pub multiplayer_only: bool,
    pub has_own_dll: bool,
}

pub(crate) type ExtractedData = (
    Option<u16>,
    Option<u64>,
    Option<u16>,
    Option<String>,
    Option<String>,
);

pub(crate) fn get_optional_extracted_data(
    data: Option<ExtraData>,
) -> ExtractedData {
    match data {
        None => (None, None, None, None, None),
        Some(ed) => (ed.port, ed.steam_id, ed.tv_port, ed.tv_name, ed.keywords),
    }
}

/// The type of the request, see the [protocol](https://developer.valvesoftware.com/wiki/Server_queries).
#[derive(Eq, PartialEq, Copy, Clone)]
#[repr(u8)]
pub(crate) enum Request {
    /// Known as `A2S_INFO`
    Info = 0x54,
    /// Known as `A2S_PLAYERS`
    Players = 0x55,
    /// Known as `A2S_RULES`
    Rules = 0x56,
}

/// Supported steam apps
#[cfg_attr(feature = "serde", derive(Serialize, Deserialize))]
#[derive(Debug, Clone, Copy, PartialEq, Eq, Hash, PartialOrd, Ord)]
pub enum SteamApp {
    /// Counter-Strike
    CS,
    /// Team Fortress Classic
    TFC,
    /// Day of Defeat
    DOD,
    /// Counter-Strike: Condition Zero
    CSCZ,
    /// Counter-Strike: Source
    CSS,
    /// Day of Defeat: Source
    DODS,
    /// Half-Life 2 Deathmatch
    HL2DM,
    /// Half-Life Deathmatch: Source
    HLDMS,
    /// Team Fortress 2
    TF2,
    /// Left 4 Dead
    L4D,
    /// Left 4 Dead
    L4D2,
    /// Alien Swarm
    ALIENS,
    /// Counter-Strike: Global Offensive
    CSGO,
    /// The Ship
    TS,
    /// Garry's Mod
    GM,
    /// Age of Chivalry
    AOC,
    /// Insurgency: Modern Infantry Combat
    INSMIC,
    /// ARMA 2: Operation Arrowhead
    ARMA2OA,
    /// Project Zomboid
    PZ,
    /// Insurgency
    INS,
    /// Sven Co-op
    SC,
    /// 7 Days To Die
    SDTD,
    /// Rust
    RUST,
    /// Vallistic Overkill
    BO,
    /// Don't Starve Together
    DST,
    /// BrainBread 2
    BB2,
    /// Codename CURE
    CCURE,
    /// Black Mesa
    BM,
    /// Colony Survival
    COSU,
    /// Avorion
    AVORION,
    /// Day of Infamy
    DOI,
    /// The Forest
    TF,
    /// Unturned
    UNTURNED,
    /// ARK: Survival Evolved
    ASE,
    /// Battalion 1944
    BAT1944,
    /// Insurgency: Sandstorm
    INSS,
    /// Alien Swarm: Reactive Drop
    ASRD,
    /// Risk of Rain 2
    ROR2,
    /// Operation: Harsh Doorstop
    OHD,
    /// Onset
    ONSET,
    /// V Rising
    VR,
}

impl SteamApp {
    /// Get the specified app as engine.
    pub fn as_engine(&self) -> Engine {
        match self {
            SteamApp::CS => Engine::GoldSrc(false),   //10
            SteamApp::TFC => Engine::GoldSrc(false),  //20
            SteamApp::DOD => Engine::GoldSrc(false),  //30
            SteamApp::CSCZ => Engine::GoldSrc(false), //80
            SteamApp::CSS => Engine::new_source(240),
            SteamApp::DODS => Engine::new_source(300),
            SteamApp::HL2DM => Engine::new_source(320),
            SteamApp::HLDMS => Engine::new_source(360),
            SteamApp::TF2 => Engine::new_source(440),
            SteamApp::L4D => Engine::new_source(500),
            SteamApp::L4D2 => Engine::new_source(550),
            SteamApp::ALIENS => Engine::new_source(630),
            SteamApp::CSGO => Engine::new_source(730),
            SteamApp::TS => Engine::new_source(2400),
            SteamApp::GM => Engine::new_source(4000),
            SteamApp::AOC => Engine::new_source(17510),
            SteamApp::INSMIC => Engine::new_source(17700),
            SteamApp::ARMA2OA => Engine::new_source(33930),
            SteamApp::PZ => Engine::new_source(108600),
            SteamApp::INS => Engine::new_source(222880),
            SteamApp::SC => Engine::GoldSrc(false), //225840
            SteamApp::SDTD => Engine::new_source(251570),
            SteamApp::RUST => Engine::new_source(252490),
            SteamApp::BO => Engine::new_source(296300),
            SteamApp::DST => Engine::new_source(322320),
            SteamApp::BB2 => Engine::new_source(346330),
            SteamApp::CCURE => Engine::new_source(355180),
            SteamApp::BM => Engine::new_source(362890),
            SteamApp::COSU => Engine::new_source(366090),
            SteamApp::AVORION => Engine::new_source(445220),
            SteamApp::DOI => Engine::new_source(447820),
            SteamApp::TF => Engine::new_source(556450),
            SteamApp::UNTURNED => Engine::new_source(304930),
            SteamApp::ASE => Engine::new_source(346110),
            SteamApp::BAT1944 => Engine::new_source(489940),
            SteamApp::INSS => Engine::new_source(581320),
            SteamApp::ASRD => Engine::new_source(563560),
            SteamApp::ROR2 => Engine::new_source(632360),
            SteamApp::OHD => Engine::new_source_with_dedicated(736590, 950900),
            SteamApp::ONSET => Engine::new_source(1105810),
            SteamApp::VR => Engine::new_source(1604030),
        }
    }
}

/// Engine type.
#[cfg_attr(feature = "serde", derive(Serialize, Deserialize))]
#[derive(Debug, Clone, Copy, PartialEq, Eq, Hash, PartialOrd, Ord)]
pub enum Engine {
    /// A Source game, the argument represents the possible steam app ids, if its **None**, let
    /// the query find it, if its **Some**, the query fails if the response id is not the first
    /// one, which is the game app id, or the other one, which is the dedicated server app id.
    Source(Option<(u32, Option<u32>)>),
    /// A GoldSrc game, the argument indicates whether to enforce
    /// requesting the obsolete A2S_INFO response or not.
    GoldSrc(bool),
}

impl Engine {
    pub fn new_source(appid: u32) -> Self {
        Engine::Source(Some((appid, None)))
    }

    pub fn new_source_with_dedicated(appid: u32, dedicated_appid: u32) -> Self {
        Engine::Source(Some((appid, Some(dedicated_appid))))
    }
}

/// What data to gather, purely used only with the query function.
pub struct GatheringSettings {
    pub players: bool,
    pub rules: bool,
}

impl Default for GatheringSettings {
    /// Default values are true for both the players and the rules.
    fn default() -> Self {
        Self {
            players: true,
            rules: true,
        }
    }
}

/// Generic response types that are used by many games, they are the protocol ones, but without the
/// unnecessary bits (example: the **The Ship**-only fields).
pub mod game {
    use super::{Server, ServerPlayer};
    use crate::protocols::valve::types::get_optional_extracted_data;
    use std::collections::HashMap;

    #[cfg(feature = "serde")]
    use serde::{Deserialize, Serialize};

    /// A player's details.
    #[cfg_attr(feature = "serde", derive(Serialize, Deserialize))]
    #[derive(Debug, Clone, PartialEq, PartialOrd)]
    pub struct Player {
        /// Player's name.
        pub name: String,
        /// Player's score.
        pub score: u32,
        /// How long a player has been in the server (seconds).
        pub duration: f32,
    }

    impl Player {
        pub fn from_valve_response(player: &ServerPlayer) -> Self {
            Self {
                name: player.name.clone(),
                score: player.score,
                duration: player.duration,
            }
        }
    }

    /// The query response.
    #[cfg_attr(feature = "serde", derive(Serialize, Deserialize))]
    #[derive(Debug, Clone, PartialEq)]
    pub struct Response {
        /// Protocol used by the server.
        pub protocol: u8,
        /// Name of the server.
        pub name: String,
        /// Map name.
        pub map: String,
        /// The name of the game.
        pub game: String,
        /// Server's app id.
        pub appid: u32,
        /// Number of players on the server.
        pub players_online: u8,
        /// Details about the server's players (not all players necessarily).
        pub players_details: Vec<Player>,
        /// Maximum number of players the server reports it can hold.
        pub players_maximum: u8,
        /// Number of bots on the server.
        pub players_bots: u8,
        /// Dedicated, NonDedicated or SourceTV
        pub server_type: Server,
        /// Indicates whether the server requires a password.
        pub has_password: bool,
        /// Indicated whether the server uses VAC.
        pub vac_secured: bool,
        /// Version of the game installed on the server.
        pub version: String,
        /// The server's reported connection port.
        pub port: Option<u16>,
        /// Server's SteamID.
        pub steam_id: Option<u64>,
        /// SourceTV's connection port.
        pub tv_port: Option<u16>,
        /// SourceTV's name.
        pub tv_name: Option<String>,
        /// Keywords that describe the server according to it.
        pub keywords: Option<String>,
        /// Server's rules.
        pub rules: HashMap<String, String>,
    }

    impl Response {
        pub fn new_from_valve_response(response: super::Response) -> Self {
            let (port, steam_id, tv_port, tv_name, keywords) =
                get_optional_extracted_data(response.info.extra_data);

            Self {
                protocol: response.info.protocol,
                name: response.info.name,
                map: response.info.map,
                game: response.info.game,
                appid: response.info.appid,
                players_online: response.info.players_online,
                players_details: response
                    .players
                    .unwrap_or_default()
                    .iter()
                    .map(Player::from_valve_response)
                    .collect(),
                players_maximum: response.info.players_maximum,
                players_bots: response.info.players_bots,
                server_type: response.info.server_type,
                has_password: response.info.has_password,
                vac_secured: response.info.vac_secured,
                version: response.info.version,
                port,
                steam_id,
                tv_port,
                tv_name,
                keywords,
                rules: response.rules.unwrap_or_default(),
            }
        }
    }
}
>>>>>>> e023e132
<|MERGE_RESOLUTION|>--- conflicted
+++ resolved
@@ -1,429 +1,3 @@
-<<<<<<< HEAD
-use std::collections::HashMap;
-
-/// The type of the server.
-#[derive(Debug)]
-pub enum Server {
-    Dedicated,
-    NonDedicated,
-    TV,
-}
-
-/// The Operating System that the server is on.
-#[derive(Debug)]
-pub enum Environment {
-    Linux,
-    Windows,
-    Mac,
-}
-
-/// A query response.
-#[derive(Debug)]
-pub struct Response {
-    pub info: ServerInfo,
-    pub players: Option<Vec<ServerPlayer>>,
-    pub rules: Option<HashMap<String, String>>,
-}
-
-/// General server information's.
-#[derive(Debug)]
-pub struct ServerInfo {
-    /// Protocol used by the server.
-    pub protocol: u8,
-    /// Name of the server.
-    pub name: String,
-    /// Map name.
-    pub map: String,
-    /// Name of the folder containing the game files.
-    pub folder: String,
-    /// The name of the game.
-    pub game: String,
-    /// [Steam Application ID](https://developer.valvesoftware.com/wiki/Steam_Application_ID) of game.
-    pub appid: u32,
-    /// Number of players on the server.
-    pub players_online: u8,
-    /// Maximum number of players the server reports it can hold.
-    pub players_maximum: u8,
-    /// Number of bots on the server.
-    pub players_bots: u8,
-    /// Dedicated, NonDedicated or SourceTV
-    pub server_type: Server,
-    /// The Operating System that the server is on.
-    pub environment_type: Environment,
-    /// Indicates whether the server requires a password.
-    pub has_password: bool,
-    /// Indicates whether the server uses VAC.
-    pub vac_secured: bool,
-    /// [The ship](https://developer.valvesoftware.com/wiki/The_Ship) extra data
-    pub the_ship: Option<TheShip>,
-    /// Version of the game installed on the server.
-    pub version: String,
-    /// Some extra data that the server might provide or not.
-    pub extra_data: Option<ExtraData>,
-    /// GoldSrc only: Indicates whether the hosted game is a mod.
-    pub is_mod: bool,
-    /// GoldSrc only: If the game is a mod, provide additional data.
-    pub mod_data: Option<ModData>,
-}
-
-/// A server player.
-#[derive(Debug)]
-pub struct ServerPlayer {
-    /// Player's name.
-    pub name: String,
-    /// General score.
-    pub score: u32,
-    /// How long a player has been in the server (seconds).
-    pub duration: f32,
-    /// Only for [the ship](https://developer.valvesoftware.com/wiki/The_Ship): deaths count
-    pub deaths: Option<u32>, // the_ship
-    /// Only for [the ship](https://developer.valvesoftware.com/wiki/The_Ship): money amount
-    pub money: Option<u32>, // the_ship
-}
-
-/// Only present for [the ship](https://developer.valvesoftware.com/wiki/The_Ship).
-#[derive(Debug)]
-pub struct TheShip {
-    pub mode: u8,
-    pub witnesses: u8,
-    pub duration: u8,
-}
-
-/// Some extra data that the server might provide or not.
-#[derive(Debug)]
-pub struct ExtraData {
-    /// The server's game port number.
-    pub port: Option<u16>,
-    /// Server's SteamID.
-    pub steam_id: Option<u64>,
-    /// SourceTV's port.
-    pub tv_port: Option<u16>,
-    /// SourceTV's name.
-    pub tv_name: Option<String>,
-    /// Keywords that describe the server according to it.
-    pub keywords: Option<String>,
-    /// The server's 64-bit GameID.
-    pub game_id: Option<u64>,
-}
-
-/// Data related to GoldSrc Mod response.
-#[derive(Debug)]
-pub struct ModData {
-    pub link: String,
-    pub download_link: String,
-    pub version: u32,
-    pub size: u32,
-    pub multiplayer_only: bool,
-    pub has_own_dll: bool,
-}
-
-pub(crate) fn get_optional_extracted_data(
-    data: Option<ExtraData>,
-) -> (
-    Option<u16>,
-    Option<u64>,
-    Option<u16>,
-    Option<String>,
-    Option<String>,
-) {
-    match data {
-        None => (None, None, None, None, None),
-        Some(ed) => (ed.port, ed.steam_id, ed.tv_port, ed.tv_name, ed.keywords),
-    }
-}
-
-/// The type of the request, see the [protocol](https://developer.valvesoftware.com/wiki/Server_queries).
-#[derive(Eq, PartialEq, Copy, Clone)]
-#[repr(u8)]
-pub(crate) enum Request {
-    /// Known as `A2S_INFO`
-    Info = 0x54,
-    /// Known as `A2S_PLAYERS`
-    Players = 0x55,
-    /// Known as `A2S_RULES`
-    Rules = 0x56,
-}
-
-/// Supported steam apps
-#[derive(Eq, PartialEq, Clone)]
-pub enum SteamApp {
-    /// Counter-Strike
-    CS,
-    /// Team Fortress Classic
-    TFC,
-    /// Day of Defeat
-    DOD,
-    /// Counter-Strike: Condition Zero
-    CSCZ,
-    /// Counter-Strike: Source
-    CSS,
-    /// Day of Defeat: Source
-    DODS,
-    /// Half-Life 2 Deathmatch
-    HL2DM,
-    /// Half-Life Deathmatch: Source
-    HLDMS,
-    /// Team Fortress 2
-    TF2,
-    /// Left 4 Dead
-    L4D,
-    /// Left 4 Dead
-    L4D2,
-    /// Alien Swarm
-    ALIENS,
-    /// Counter-Strike: Global Offensive
-    CSGO,
-    /// The Ship
-    TS,
-    /// Garry's Mod
-    GM,
-    /// Age of Chivalry
-    AOC,
-    /// Insurgency: Modern Infantry Combat
-    INSMIC,
-    /// ARMA 2: Operation Arrowhead
-    ARMA2OA,
-    /// Project Zomboid
-    PZ,
-    /// Insurgency
-    INS,
-    /// Sven Co-op
-    SC,
-    /// 7 Days To Die
-    SDTD,
-    /// Rust
-    RUST,
-    /// Vallistic Overkill
-    BO,
-    /// Don't Starve Together
-    DST,
-    /// BrainBread 2
-    BB2,
-    /// Codename CURE
-    CCURE,
-    /// Black Mesa
-    BM,
-    /// Colony Survival
-    COSU,
-    /// Avorion
-    AVORION,
-    /// Day of Infamy
-    DOI,
-    /// The Forest
-    TF,
-    /// Unturned
-    UNTURNED,
-    /// ARK: Survival Evolved
-    ASE,
-    /// Battalion 1944
-    BAT1944,
-    /// Insurgency: Sandstorm
-    INSS,
-    /// Alien Swarm: Reactive Drop
-    ASRD,
-    /// Risk of Rain 2
-    ROR2,
-    /// Operation: Harsh Doorstop
-    OHD,
-    /// Onset
-    ONSET,
-    /// V Rising
-    VR,
-}
-
-impl SteamApp {
-    /// Get the specified app as engine.
-    pub fn as_engine(&self) -> Engine {
-        match self {
-            SteamApp::CS => Engine::GoldSrc(false),   // 10
-            SteamApp::TFC => Engine::GoldSrc(false),  // 20
-            SteamApp::DOD => Engine::GoldSrc(false),  // 30
-            SteamApp::CSCZ => Engine::GoldSrc(false), // 80
-            SteamApp::CSS => Engine::new_source(240),
-            SteamApp::DODS => Engine::new_source(300),
-            SteamApp::HL2DM => Engine::new_source(320),
-            SteamApp::HLDMS => Engine::new_source(360),
-            SteamApp::TF2 => Engine::new_source(440),
-            SteamApp::L4D => Engine::new_source(500),
-            SteamApp::L4D2 => Engine::new_source(550),
-            SteamApp::ALIENS => Engine::new_source(630),
-            SteamApp::CSGO => Engine::new_source(730),
-            SteamApp::TS => Engine::new_source(2400),
-            SteamApp::GM => Engine::new_source(4000),
-            SteamApp::AOC => Engine::new_source(17510),
-            SteamApp::INSMIC => Engine::new_source(17700),
-            SteamApp::ARMA2OA => Engine::new_source(33930),
-            SteamApp::PZ => Engine::new_source(108600),
-            SteamApp::INS => Engine::new_source(222880),
-            SteamApp::SC => Engine::GoldSrc(false), // 225840
-            SteamApp::SDTD => Engine::new_source(251570),
-            SteamApp::RUST => Engine::new_source(252490),
-            SteamApp::BO => Engine::new_source(296300),
-            SteamApp::DST => Engine::new_source(322320),
-            SteamApp::BB2 => Engine::new_source(346330),
-            SteamApp::CCURE => Engine::new_source(355180),
-            SteamApp::BM => Engine::new_source(362890),
-            SteamApp::COSU => Engine::new_source(366090),
-            SteamApp::AVORION => Engine::new_source(445220),
-            SteamApp::DOI => Engine::new_source(447820),
-            SteamApp::TF => Engine::new_source(556450),
-            SteamApp::UNTURNED => Engine::new_source(304930),
-            SteamApp::ASE => Engine::new_source(346110),
-            SteamApp::BAT1944 => Engine::new_source(489940),
-            SteamApp::INSS => Engine::new_source(581320),
-            SteamApp::ASRD => Engine::new_source(563560),
-            SteamApp::ROR2 => Engine::new_source(632360),
-            SteamApp::OHD => Engine::new_source_with_dedicated(736590, 950900),
-            SteamApp::ONSET => Engine::new_source(1105810),
-            SteamApp::VR => Engine::new_source(1604030),
-        }
-    }
-}
-
-/// Engine type.
-#[derive(Eq, PartialEq, Clone)]
-pub enum Engine {
-    /// A Source game, the argument represents the possible steam app ids, if
-    /// its **None**, let the query find it, if its **Some**, the query
-    /// fails if the response id is not the first one, which is the game app
-    /// id, or the other one, which is the dedicated server app id.
-    Source(Option<(u32, Option<u32>)>),
-    /// A GoldSrc game, the argument indicates whether to enforce
-    /// requesting the obsolete A2S_INFO response or not.
-    GoldSrc(bool),
-}
-
-impl Engine {
-    pub fn new_source(appid: u32) -> Self { Engine::Source(Some((appid, None))) }
-
-    pub fn new_source_with_dedicated(appid: u32, dedicated_appid: u32) -> Self {
-        Engine::Source(Some((appid, Some(dedicated_appid))))
-    }
-}
-
-/// What data to gather, purely used only with the query function.
-pub struct GatheringSettings {
-    pub players: bool,
-    pub rules: bool,
-}
-
-impl Default for GatheringSettings {
-    /// Default values are true for both the players and the rules.
-    fn default() -> Self {
-        Self {
-            players: true,
-            rules: true,
-        }
-    }
-}
-
-/// Generic response types that are used by many games, they are the protocol
-/// ones, but without the unnecessary bits (example: the **The Ship**-only
-/// fields).
-pub mod game {
-    use super::{Server, ServerPlayer};
-    use crate::protocols::valve::types::get_optional_extracted_data;
-    use std::collections::HashMap;
-
-    /// A player's details.
-    #[derive(Debug)]
-    pub struct Player {
-        /// Player's name.
-        pub name: String,
-        /// Player's score.
-        pub score: u32,
-        /// How long a player has been in the server (seconds).
-        pub duration: f32,
-    }
-
-    impl Player {
-        pub fn from_valve_response(player: &ServerPlayer) -> Self {
-            Self {
-                name: player.name.clone(),
-                score: player.score,
-                duration: player.duration,
-            }
-        }
-    }
-
-    /// The query response.
-    #[derive(Debug)]
-    pub struct Response {
-        /// Protocol used by the server.
-        pub protocol: u8,
-        /// Name of the server.
-        pub name: String,
-        /// Map name.
-        pub map: String,
-        /// The name of the game.
-        pub game: String,
-        /// Server's app id.
-        pub appid: u32,
-        /// Number of players on the server.
-        pub players_online: u8,
-        /// Details about the server's players (not all players necessarily).
-        pub players_details: Vec<Player>,
-        /// Maximum number of players the server reports it can hold.
-        pub players_maximum: u8,
-        /// Number of bots on the server.
-        pub players_bots: u8,
-        /// Dedicated, NonDedicated or SourceTV
-        pub server_type: Server,
-        /// Indicates whether the server requires a password.
-        pub has_password: bool,
-        /// Indicated whether the server uses VAC.
-        pub vac_secured: bool,
-        /// Version of the game installed on the server.
-        pub version: String,
-        /// The server's reported connection port.
-        pub port: Option<u16>,
-        /// Server's SteamID.
-        pub steam_id: Option<u64>,
-        /// SourceTV's connection port.
-        pub tv_port: Option<u16>,
-        /// SourceTV's name.
-        pub tv_name: Option<String>,
-        /// Keywords that describe the server according to it.
-        pub keywords: Option<String>,
-        /// Server's rules.
-        pub rules: HashMap<String, String>,
-    }
-
-    impl Response {
-        pub fn new_from_valve_response(response: super::Response) -> Self {
-            let (port, steam_id, tv_port, tv_name, keywords) =
-                get_optional_extracted_data(response.info.extra_data);
-
-            Self {
-                protocol: response.info.protocol,
-                name: response.info.name,
-                map: response.info.map,
-                game: response.info.game,
-                appid: response.info.appid,
-                players_online: response.info.players_online,
-                players_details: response
-                    .players
-                    .unwrap_or_default()
-                    .iter()
-                    .map(Player::from_valve_response)
-                    .collect(),
-                players_maximum: response.info.players_maximum,
-                players_bots: response.info.players_bots,
-                server_type: response.info.server_type,
-                has_password: response.info.has_password,
-                vac_secured: response.info.vac_secured,
-                version: response.info.version,
-                port,
-                steam_id,
-                tv_port,
-                tv_name,
-                keywords,
-                rules: response.rules.unwrap_or_default(),
-            }
-        }
-    }
-}
-=======
 use std::collections::HashMap;
 
 #[cfg(feature = "serde")]
@@ -868,4 +442,3 @@
         }
     }
 }
->>>>>>> e023e132
