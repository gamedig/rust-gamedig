--- conflicted
+++ resolved
@@ -13,10 +13,6 @@
 /// General types that are used by all protocols.
 pub mod types;
 /// Reference: [Server Query](https://developer.valvesoftware.com/wiki/Server_queries)
-<<<<<<< HEAD
 pub mod valve;
 
 pub use types::{GenericResponse, Protocol};
-=======
-pub mod valve;
->>>>>>> 80637f23
