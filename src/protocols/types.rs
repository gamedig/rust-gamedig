--- conflicted
+++ resolved
@@ -32,6 +32,8 @@
     TheShip(&'a crate::games::ts::Response),
     #[cfg(not(feature = "no_games"))]
     FFOW(&'a crate::games::ffow::Response),
+    #[cfg(not(feature = "no_games"))]
+    JC2MP(&'a crate::games::jc2mp::Response),
 }
 
 /// All player types
@@ -69,25 +71,41 @@
     }
 
     /// The name of the server
-    fn name(&self) -> Option<&str> { None }
+    fn name(&self) -> Option<&str> {
+        None
+    }
     /// Description of the server
-    fn description(&self) -> Option<&str> { None }
+    fn description(&self) -> Option<&str> {
+        None
+    }
     /// Name of the current game or game mode
-    fn game(&self) -> Option<&str> { None }
+    fn game(&self) -> Option<&str> {
+        None
+    }
     /// Version of the game being run on the server
-    fn game_version(&self) -> Option<&str> { None }
+    fn game_version(&self) -> Option<&str> {
+        None
+    }
     /// The current map name
-    fn map(&self) -> Option<&str> { None }
+    fn map(&self) -> Option<&str> {
+        None
+    }
     /// Maximum number of players allowed to connect
     fn players_maximum(&self) -> u64;
     /// Number of players currently connected
     fn players_online(&self) -> u64;
     /// Number of bots currently connected
-    fn players_bots(&self) -> Option<u64> { None }
+    fn players_bots(&self) -> Option<u64> {
+        None
+    }
     /// Whether the server requires a password to join
-    fn has_password(&self) -> Option<bool> { None }
+    fn has_password(&self) -> Option<bool> {
+        None
+    }
     /// Currently connected players
-    fn players(&self) -> Option<Vec<&dyn CommonPlayer>> { None }
+    fn players(&self) -> Option<Vec<&dyn CommonPlayer>> {
+        None
+    }
 }
 
 #[cfg_attr(feature = "serde", derive(Deserialize, Serialize))]
@@ -120,28 +138,16 @@
     /// Player name
     fn name(&self) -> &str;
     /// Player score
-    fn score(&self) -> Option<u32> { None }
+    fn score(&self) -> Option<u32> {
+        None
+    }
 }
 
 #[cfg_attr(feature = "serde", derive(Deserialize, Serialize))]
 #[derive(Debug, Clone, PartialEq)]
-<<<<<<< HEAD
 pub struct CommonPlayerJson<'a> {
     pub name: &'a str,
     pub score: Option<u32>,
-=======
-pub enum SpecificResponse {
-    Gamespy(gamespy::VersionedExtraResponse),
-    Minecraft(minecraft::VersionedExtraResponse),
-    Quake(quake::ExtraResponse),
-    Valve(valve::ExtraResponse),
-    #[cfg(not(feature = "no_games"))]
-    TheShip(crate::games::ts::ExtraResponse),
-    #[cfg(not(feature = "no_games"))]
-    FFOW(crate::games::ffow::ExtraResponse),
-    #[cfg(not(feature = "no_games"))]
-    JC2MP,
->>>>>>> 31162b6d
 }
 
 /// Timeout settings for socket operations
@@ -171,10 +177,14 @@
     }
 
     /// Get the read timeout.
-    pub fn get_read(&self) -> Option<Duration> { self.read }
+    pub fn get_read(&self) -> Option<Duration> {
+        self.read
+    }
 
     /// Get the write timeout.
-    pub fn get_write(&self) -> Option<Duration> { self.write }
+    pub fn get_write(&self) -> Option<Duration> {
+        self.write
+    }
 }
 
 impl Default for TimeoutSettings {
