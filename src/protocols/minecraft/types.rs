--- conflicted
+++ resolved
@@ -1,210 +1,14 @@
-<<<<<<< HEAD
-// Although its a lightly modified version, this file contains code
-// by Jaiden Bernard (2021-2022 - MIT) from
-// https://github.com/thisjaiden/golden_apple/blob/master/src/lib.rs
+/*
+Although its a lightly modified version, this file contains code
+by Jaiden Bernard (2021-2022 - MIT) from
+https://github.com/thisjaiden/golden_apple/blob/master/src/lib.rs
+*/
 
 use crate::{
     bufferer::Bufferer,
     GDError::{PacketBad, UnknownEnumCast},
     GDResult,
 };
-
-/// The type of Minecraft Server you want to query.
-#[derive(Debug)]
-pub enum Server {
-    /// Java Edition.
-    Java,
-    /// Legacy Java.
-    Legacy(LegacyGroup),
-    /// Bedrock Edition.
-    Bedrock,
-}
-
-/// Legacy Java (Versions) Groups.
-#[derive(Debug)]
-pub enum LegacyGroup {
-    /// 1.6
-    V1_6,
-    /// 1.4 - 1.5
-    V1_4,
-    /// Beta 1.8 - 1.3
-    VB1_8,
-}
-
-/// Information about a player.
-#[derive(Debug)]
-pub struct Player {
-    pub name: String,
-    pub id: String,
-}
-
-/// A Java query response.
-#[derive(Debug)]
-pub struct JavaResponse {
-    /// Version name, example: "1.19.2".
-    pub version_name: String,
-    /// Version protocol, example: 760 (for 1.19.2). Note that for versions
-    /// below 1.6 this field is always -1.
-    pub version_protocol: i32,
-    /// Number of server capacity.
-    pub players_maximum: u32,
-    /// Number of online players.
-    pub players_online: u32,
-    /// Some online players (can be missing).
-    pub players_sample: Option<Vec<Player>>,
-    /// Server's description or MOTD.
-    pub description: String,
-    /// The favicon (can be missing).
-    pub favicon: Option<String>,
-    /// Tells if the chat preview is enabled (can be missing).
-    pub previews_chat: Option<bool>,
-    /// Tells if secure chat is enforced (can be missing).
-    pub enforces_secure_chat: Option<bool>,
-    /// Tell's the server type.
-    pub server_type: Server,
-}
-
-/// A Bedrock Edition query response.
-#[derive(Debug)]
-pub struct BedrockResponse {
-    /// Server's edition.
-    pub edition: String,
-    /// Server's name.
-    pub name: String,
-    /// Version name, example: "1.19.40".
-    pub version_name: String,
-    /// Version protocol, example: 760 (for 1.19.2).
-    pub version_protocol: String,
-    /// Maximum number of players the server reports it can hold.
-    pub players_maximum: u32,
-    /// Number of players on the server.
-    pub players_online: u32,
-    /// Server id.
-    pub id: Option<String>,
-    /// Currently running map's name.
-    pub map: Option<String>,
-    /// Current game mode.
-    pub game_mode: Option<GameMode>,
-    /// Tells the server type.
-    pub server_type: Server,
-}
-
-impl JavaResponse {
-    pub fn from_bedrock_response(response: BedrockResponse) -> Self {
-        Self {
-            version_name: response.version_name,
-            version_protocol: 0,
-            players_maximum: response.players_maximum,
-            players_online: response.players_online,
-            players_sample: None,
-            description: response.name,
-            favicon: None,
-            previews_chat: None,
-            enforces_secure_chat: None,
-            server_type: Server::Bedrock,
-        }
-    }
-}
-
-/// A server's game mode (used only by Bedrock servers).
-#[derive(Debug)]
-pub enum GameMode {
-    Survival,
-    Creative,
-    Hardcore,
-    Spectator,
-    Adventure,
-}
-
-impl GameMode {
-    pub fn from_bedrock(value: &&str) -> GDResult<Self> {
-        match *value {
-            "Survival" => Ok(GameMode::Survival),
-            "Creative" => Ok(GameMode::Creative),
-            "Hardcore" => Ok(GameMode::Hardcore),
-            "Spectator" => Ok(GameMode::Spectator),
-            "Adventure" => Ok(GameMode::Adventure),
-            _ => Err(UnknownEnumCast),
-        }
-    }
-}
-
-pub(crate) fn get_varint(buffer: &mut Bufferer) -> GDResult<i32> {
-    let mut result = 0;
-
-    let msb: u8 = 0b10000000;
-    let mask: u8 = !msb;
-
-    for i in 0 .. 5 {
-        let current_byte = buffer.get_u8()?;
-
-        result |= ((current_byte & mask) as i32) << (7 * i);
-
-        // The 5th byte is only allowed to have the 4 smallest bits set
-        if i == 4 && (current_byte & 0xf0 != 0) {
-            return Err(PacketBad);
-        }
-
-        if (current_byte & msb) == 0 {
-            break;
-        }
-    }
-
-    Ok(result)
-}
-
-pub(crate) fn as_varint(value: i32) -> Vec<u8> {
-    let mut bytes = vec![];
-    let mut reading_value = value;
-
-    let msb: u8 = 0b10000000;
-    let mask: i32 = 0b01111111;
-
-    for _ in 0 .. 5 {
-        let tmp = (reading_value & mask) as u8;
-
-        reading_value &= !mask;
-        reading_value = reading_value.rotate_right(7);
-
-        if reading_value != 0 {
-            bytes.push(tmp | msb);
-        } else {
-            bytes.push(tmp);
-            break;
-        }
-    }
-
-    bytes
-}
-
-pub(crate) fn get_string(buffer: &mut Bufferer) -> GDResult<String> {
-    let length = get_varint(buffer)? as usize;
-    let mut text = Vec::with_capacity(length);
-
-    for _ in 0 .. length {
-        text.push(buffer.get_u8()?)
-    }
-
-    String::from_utf8(text).map_err(|_| PacketBad)
-}
-
-#[allow(dead_code)]
-pub(crate) fn as_string(value: String) -> Vec<u8> {
-    let mut buf = as_varint(value.len() as i32);
-    buf.extend(value.as_bytes().to_vec());
-
-    buf
-}
-=======
-/*
-Although its a lightly modified version, this file contains code
-by Jaiden Bernard (2021-2022 - MIT) from
-https://github.com/thisjaiden/golden_apple/blob/master/src/lib.rs
-*/
-
-use crate::bufferer::Bufferer;
-use crate::GDError::{PacketBad, UnknownEnumCast};
-use crate::GDResult;
 
 #[cfg(feature = "serde")]
 use serde::{Deserialize, Serialize};
@@ -400,4 +204,3 @@
 
     buf
 }
->>>>>>> e023e132
