use crate::protocols::types::TimeoutSettings;
use crate::utils::address_and_port_as_string;
use crate::GDError::{PacketReceive, PacketSend, SocketBind, SocketConnect};
use crate::GDResult;
use std::io::{Read, Write};
use std::net;

const DEFAULT_PACKET_SIZE: usize = 1024;

pub trait Socket {
    fn new(address: &str, port: u16) -> GDResult<Self>
    where
        Self: Sized;

    fn apply_timeout(&self, timeout_settings: Option<TimeoutSettings>) -> GDResult<()>;

    fn send(&mut self, data: &[u8]) -> GDResult<()>;
    fn receive(&mut self, size: Option<usize>) -> GDResult<Vec<u8>>;
}

pub struct TcpSocket {
    socket: net::TcpStream,
}

impl Socket for TcpSocket {
    fn new(address: &str, port: u16) -> GDResult<Self> {
        let complete_address = address_and_port_as_string(address, port);

<<<<<<< HEAD
        Ok(Self { socket })
=======
        Ok(Self {
            socket: net::TcpStream::connect(complete_address).map_err(|_| SocketConnect)?
        })
>>>>>>> 3dacc091
    }

    fn apply_timeout(&self, timeout_settings: Option<TimeoutSettings>) -> GDResult<()> {
        let settings = timeout_settings.unwrap_or_default();
        self.socket.set_read_timeout(settings.get_read()).unwrap(); //unwrapping because TimeoutSettings::new
        self.socket.set_write_timeout(settings.get_write()).unwrap(); //checks if these are 0 and throws an error

        Ok(())
    }

    fn send(&mut self, data: &[u8]) -> GDResult<()> {
        self.socket.write(data).map_err(|_| PacketSend)?;
        Ok(())
    }

    fn receive(&mut self, size: Option<usize>) -> GDResult<Vec<u8>> {
        let mut buf = Vec::with_capacity(size.unwrap_or(DEFAULT_PACKET_SIZE));
        self.socket
            .read_to_end(&mut buf)
            .map_err(|_| PacketReceive)?;

        Ok(buf)
    }
}

pub struct UdpSocket {
    socket: net::UdpSocket,
    complete_address: String,
}

impl Socket for UdpSocket {
    fn new(address: &str, port: u16) -> GDResult<Self> {
        let complete_address = address_and_port_as_string(address, port);
        let socket = net::UdpSocket::bind("0.0.0.0:0").map_err(|_| SocketBind)?;

        Ok(Self {
            socket,
            complete_address,
        })
    }

    fn apply_timeout(&self, timeout_settings: Option<TimeoutSettings>) -> GDResult<()> {
        let settings = timeout_settings.unwrap_or_default();
        self.socket.set_read_timeout(settings.get_read()).unwrap(); //unwrapping because TimeoutSettings::new
        self.socket.set_write_timeout(settings.get_write()).unwrap(); //checks if these are 0 and throws an error

        Ok(())
    }

    fn send(&mut self, data: &[u8]) -> GDResult<()> {
        self.socket
            .send_to(data, &self.complete_address)
            .map_err(|_| PacketSend)?;
        Ok(())
    }

    fn receive(&mut self, size: Option<usize>) -> GDResult<Vec<u8>> {
        let mut buf: Vec<u8> = vec![0; size.unwrap_or(DEFAULT_PACKET_SIZE)];
        let (number_of_bytes_received, _) =
            self.socket.recv_from(&mut buf).map_err(|_| PacketReceive)?;

        Ok(buf[..number_of_bytes_received].to_vec())
    }
}

#[cfg(test)]
mod tests {
    use std::thread;

    use super::*;

    #[test]
    fn test_tcp_socket_send_and_receive() {
        // Spawn a thread to run the server
        let server_thread = thread::spawn(|| {
            let listener = net::TcpListener::bind("127.0.0.1:8080").unwrap();
            let (mut stream, _) = listener.accept().unwrap();
            let mut buf = [0; 1024];
            stream.read(&mut buf).unwrap();
            stream.write(&buf).unwrap();
        });

        // Create a TCP socket and send a message to the server
        let mut socket = TcpSocket::new("127.0.0.1", 8080).unwrap();
        let message = b"hello, world!";
        socket.send(message).unwrap();

        // Receive the response from the server
        let received_message: Vec<u8> = socket
            .receive(None)
            .unwrap()
            // Iterate over the buffer and remove 0s that are alone in the buffer
            // just added to pass default size
            .into_iter()
            .filter(|&x| x != 0)
            .collect();

        server_thread.join().expect("server thread panicked");

        assert_eq!(message, &received_message[..]);
    }

    #[test]
    fn test_udp_socket_send_and_receive() {
        // Spawn a thread to run the server
        let server_thread = thread::spawn(|| {
            let socket = net::UdpSocket::bind("127.0.0.1:8080").unwrap();
            let mut buf = [0; 1024];
            let (_, src_addr) = socket.recv_from(&mut buf).unwrap();
            socket.send_to(&buf, src_addr).unwrap();
        });

        // Create a UDP socket and send a message to the server
        let mut socket = UdpSocket::new("127.0.0.1", 8080).unwrap();
        let message = b"hello, world!";
        socket.send(message).unwrap();

        // Receive the response from the server
        let received_message: Vec<u8> = socket
            .receive(None)
            .unwrap()
            // Iterate over the buffer and remove 0s that are alone in the buffer
            // just added to pass default size
            .into_iter()
            .filter(|&x| x != 0)
            .collect();

        server_thread.join().expect("server thread panicked");

        assert_eq!(message, &received_message[..]);
    }
}
<|MERGE_RESOLUTION|>--- conflicted
+++ resolved
@@ -1,167 +1,163 @@
-use crate::protocols::types::TimeoutSettings;
-use crate::utils::address_and_port_as_string;
-use crate::GDError::{PacketReceive, PacketSend, SocketBind, SocketConnect};
-use crate::GDResult;
-use std::io::{Read, Write};
-use std::net;
-
-const DEFAULT_PACKET_SIZE: usize = 1024;
-
-pub trait Socket {
-    fn new(address: &str, port: u16) -> GDResult<Self>
-    where
-        Self: Sized;
-
-    fn apply_timeout(&self, timeout_settings: Option<TimeoutSettings>) -> GDResult<()>;
-
-    fn send(&mut self, data: &[u8]) -> GDResult<()>;
-    fn receive(&mut self, size: Option<usize>) -> GDResult<Vec<u8>>;
-}
-
-pub struct TcpSocket {
-    socket: net::TcpStream,
-}
-
-impl Socket for TcpSocket {
-    fn new(address: &str, port: u16) -> GDResult<Self> {
-        let complete_address = address_and_port_as_string(address, port);
-
-<<<<<<< HEAD
-        Ok(Self { socket })
-=======
-        Ok(Self {
-            socket: net::TcpStream::connect(complete_address).map_err(|_| SocketConnect)?
-        })
->>>>>>> 3dacc091
-    }
-
-    fn apply_timeout(&self, timeout_settings: Option<TimeoutSettings>) -> GDResult<()> {
-        let settings = timeout_settings.unwrap_or_default();
-        self.socket.set_read_timeout(settings.get_read()).unwrap(); //unwrapping because TimeoutSettings::new
-        self.socket.set_write_timeout(settings.get_write()).unwrap(); //checks if these are 0 and throws an error
-
-        Ok(())
-    }
-
-    fn send(&mut self, data: &[u8]) -> GDResult<()> {
-        self.socket.write(data).map_err(|_| PacketSend)?;
-        Ok(())
-    }
-
-    fn receive(&mut self, size: Option<usize>) -> GDResult<Vec<u8>> {
-        let mut buf = Vec::with_capacity(size.unwrap_or(DEFAULT_PACKET_SIZE));
-        self.socket
-            .read_to_end(&mut buf)
-            .map_err(|_| PacketReceive)?;
-
-        Ok(buf)
-    }
-}
-
-pub struct UdpSocket {
-    socket: net::UdpSocket,
-    complete_address: String,
-}
-
-impl Socket for UdpSocket {
-    fn new(address: &str, port: u16) -> GDResult<Self> {
-        let complete_address = address_and_port_as_string(address, port);
-        let socket = net::UdpSocket::bind("0.0.0.0:0").map_err(|_| SocketBind)?;
-
-        Ok(Self {
-            socket,
-            complete_address,
-        })
-    }
-
-    fn apply_timeout(&self, timeout_settings: Option<TimeoutSettings>) -> GDResult<()> {
-        let settings = timeout_settings.unwrap_or_default();
-        self.socket.set_read_timeout(settings.get_read()).unwrap(); //unwrapping because TimeoutSettings::new
-        self.socket.set_write_timeout(settings.get_write()).unwrap(); //checks if these are 0 and throws an error
-
-        Ok(())
-    }
-
-    fn send(&mut self, data: &[u8]) -> GDResult<()> {
-        self.socket
-            .send_to(data, &self.complete_address)
-            .map_err(|_| PacketSend)?;
-        Ok(())
-    }
-
-    fn receive(&mut self, size: Option<usize>) -> GDResult<Vec<u8>> {
-        let mut buf: Vec<u8> = vec![0; size.unwrap_or(DEFAULT_PACKET_SIZE)];
-        let (number_of_bytes_received, _) =
-            self.socket.recv_from(&mut buf).map_err(|_| PacketReceive)?;
-
-        Ok(buf[..number_of_bytes_received].to_vec())
-    }
-}
-
-#[cfg(test)]
-mod tests {
-    use std::thread;
-
-    use super::*;
-
-    #[test]
-    fn test_tcp_socket_send_and_receive() {
-        // Spawn a thread to run the server
-        let server_thread = thread::spawn(|| {
-            let listener = net::TcpListener::bind("127.0.0.1:8080").unwrap();
-            let (mut stream, _) = listener.accept().unwrap();
-            let mut buf = [0; 1024];
-            stream.read(&mut buf).unwrap();
-            stream.write(&buf).unwrap();
-        });
-
-        // Create a TCP socket and send a message to the server
-        let mut socket = TcpSocket::new("127.0.0.1", 8080).unwrap();
-        let message = b"hello, world!";
-        socket.send(message).unwrap();
-
-        // Receive the response from the server
-        let received_message: Vec<u8> = socket
-            .receive(None)
-            .unwrap()
-            // Iterate over the buffer and remove 0s that are alone in the buffer
-            // just added to pass default size
-            .into_iter()
-            .filter(|&x| x != 0)
-            .collect();
-
-        server_thread.join().expect("server thread panicked");
-
-        assert_eq!(message, &received_message[..]);
-    }
-
-    #[test]
-    fn test_udp_socket_send_and_receive() {
-        // Spawn a thread to run the server
-        let server_thread = thread::spawn(|| {
-            let socket = net::UdpSocket::bind("127.0.0.1:8080").unwrap();
-            let mut buf = [0; 1024];
-            let (_, src_addr) = socket.recv_from(&mut buf).unwrap();
-            socket.send_to(&buf, src_addr).unwrap();
-        });
-
-        // Create a UDP socket and send a message to the server
-        let mut socket = UdpSocket::new("127.0.0.1", 8080).unwrap();
-        let message = b"hello, world!";
-        socket.send(message).unwrap();
-
-        // Receive the response from the server
-        let received_message: Vec<u8> = socket
-            .receive(None)
-            .unwrap()
-            // Iterate over the buffer and remove 0s that are alone in the buffer
-            // just added to pass default size
-            .into_iter()
-            .filter(|&x| x != 0)
-            .collect();
-
-        server_thread.join().expect("server thread panicked");
-
-        assert_eq!(message, &received_message[..]);
-    }
-}
+use crate::protocols::types::TimeoutSettings;
+use crate::utils::address_and_port_as_string;
+use crate::GDError::{PacketReceive, PacketSend, SocketBind, SocketConnect};
+use crate::GDResult;
+use std::io::{Read, Write};
+use std::net;
+
+const DEFAULT_PACKET_SIZE: usize = 1024;
+
+pub trait Socket {
+    fn new(address: &str, port: u16) -> GDResult<Self>
+    where
+        Self: Sized;
+
+    fn apply_timeout(&self, timeout_settings: Option<TimeoutSettings>) -> GDResult<()>;
+
+    fn send(&mut self, data: &[u8]) -> GDResult<()>;
+    fn receive(&mut self, size: Option<usize>) -> GDResult<Vec<u8>>;
+}
+
+pub struct TcpSocket {
+    socket: net::TcpStream,
+}
+
+impl Socket for TcpSocket {
+    fn new(address: &str, port: u16) -> GDResult<Self> {
+        let complete_address = address_and_port_as_string(address, port);
+
+        Ok(Self {
+            socket: net::TcpStream::connect(complete_address).map_err(|_| SocketConnect)?
+        })
+    }
+
+    fn apply_timeout(&self, timeout_settings: Option<TimeoutSettings>) -> GDResult<()> {
+        let settings = timeout_settings.unwrap_or_default();
+        self.socket.set_read_timeout(settings.get_read()).unwrap(); //unwrapping because TimeoutSettings::new
+        self.socket.set_write_timeout(settings.get_write()).unwrap(); //checks if these are 0 and throws an error
+
+        Ok(())
+    }
+
+    fn send(&mut self, data: &[u8]) -> GDResult<()> {
+        self.socket.write(data).map_err(|_| PacketSend)?;
+        Ok(())
+    }
+
+    fn receive(&mut self, size: Option<usize>) -> GDResult<Vec<u8>> {
+        let mut buf = Vec::with_capacity(size.unwrap_or(DEFAULT_PACKET_SIZE));
+        self.socket
+            .read_to_end(&mut buf)
+            .map_err(|_| PacketReceive)?;
+
+        Ok(buf)
+    }
+}
+
+pub struct UdpSocket {
+    socket: net::UdpSocket,
+    complete_address: String,
+}
+
+impl Socket for UdpSocket {
+    fn new(address: &str, port: u16) -> GDResult<Self> {
+        let complete_address = address_and_port_as_string(address, port);
+        let socket = net::UdpSocket::bind("0.0.0.0:0").map_err(|_| SocketBind)?;
+
+        Ok(Self {
+            socket,
+            complete_address,
+        })
+    }
+
+    fn apply_timeout(&self, timeout_settings: Option<TimeoutSettings>) -> GDResult<()> {
+        let settings = timeout_settings.unwrap_or_default();
+        self.socket.set_read_timeout(settings.get_read()).unwrap(); //unwrapping because TimeoutSettings::new
+        self.socket.set_write_timeout(settings.get_write()).unwrap(); //checks if these are 0 and throws an error
+
+        Ok(())
+    }
+
+    fn send(&mut self, data: &[u8]) -> GDResult<()> {
+        self.socket
+            .send_to(data, &self.complete_address)
+            .map_err(|_| PacketSend)?;
+        Ok(())
+    }
+
+    fn receive(&mut self, size: Option<usize>) -> GDResult<Vec<u8>> {
+        let mut buf: Vec<u8> = vec![0; size.unwrap_or(DEFAULT_PACKET_SIZE)];
+        let (number_of_bytes_received, _) =
+            self.socket.recv_from(&mut buf).map_err(|_| PacketReceive)?;
+
+        Ok(buf[..number_of_bytes_received].to_vec())
+    }
+}
+
+#[cfg(test)]
+mod tests {
+    use std::thread;
+
+    use super::*;
+
+    #[test]
+    fn test_tcp_socket_send_and_receive() {
+        // Spawn a thread to run the server
+        let server_thread = thread::spawn(|| {
+            let listener = net::TcpListener::bind("127.0.0.1:8080").unwrap();
+            let (mut stream, _) = listener.accept().unwrap();
+            let mut buf = [0; 1024];
+            stream.read(&mut buf).unwrap();
+            stream.write(&buf).unwrap();
+        });
+
+        // Create a TCP socket and send a message to the server
+        let mut socket = TcpSocket::new("127.0.0.1", 8080).unwrap();
+        let message = b"hello, world!";
+        socket.send(message).unwrap();
+
+        // Receive the response from the server
+        let received_message: Vec<u8> = socket
+            .receive(None)
+            .unwrap()
+            // Iterate over the buffer and remove 0s that are alone in the buffer
+            // just added to pass default size
+            .into_iter()
+            .filter(|&x| x != 0)
+            .collect();
+
+        server_thread.join().expect("server thread panicked");
+
+        assert_eq!(message, &received_message[..]);
+    }
+
+    #[test]
+    fn test_udp_socket_send_and_receive() {
+        // Spawn a thread to run the server
+        let server_thread = thread::spawn(|| {
+            let socket = net::UdpSocket::bind("127.0.0.1:8080").unwrap();
+            let mut buf = [0; 1024];
+            let (_, src_addr) = socket.recv_from(&mut buf).unwrap();
+            socket.send_to(&buf, src_addr).unwrap();
+        });
+
+        // Create a UDP socket and send a message to the server
+        let mut socket = UdpSocket::new("127.0.0.1", 8080).unwrap();
+        let message = b"hello, world!";
+        socket.send(message).unwrap();
+
+        // Receive the response from the server
+        let received_message: Vec<u8> = socket
+            .receive(None)
+            .unwrap()
+            // Iterate over the buffer and remove 0s that are alone in the buffer
+            // just added to pass default size
+            .into_iter()
+            .filter(|&x| x != 0)
+            .collect();
+
+        server_thread.join().expect("server thread panicked");
+
+        assert_eq!(message, &received_message[..]);
+    }
+}