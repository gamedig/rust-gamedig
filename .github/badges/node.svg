--- conflicted
+++ resolved
@@ -1,10 +1,5 @@
-<<<<<<< HEAD
 <svg width="163.6" height="20" viewBox="0 0 1636 200" xmlns="http://www.w3.org/2000/svg" role="img" aria-label="Node game coverage: 13%">
   <title>Node game coverage: 13%</title>
-=======
-<svg width="163.6" height="20" viewBox="0 0 1636 200" xmlns="http://www.w3.org/2000/svg" role="img" aria-label="Node game coverage: 11%">
-  <title>Node game coverage: 11%</title>
->>>>>>> e3dd7cd1
   <linearGradient id="a" x2="0" y2="100%">
     <stop offset="0" stop-opacity=".1" stop-color="#EEE"/>
     <stop offset="1" stop-opacity=".1"/>
@@ -18,13 +13,8 @@
   <g aria-hidden="true" fill="#fff" text-anchor="start" font-family="Verdana,DejaVu Sans,sans-serif" font-size="110">
     <text x="60" y="148" textLength="1176" fill="#000" opacity="0.25">Node game coverage</text>
     <text x="50" y="138" textLength="1176">Node game coverage</text>
-<<<<<<< HEAD
     <text x="1331" y="148" textLength="260" fill="#000" opacity="0.25">13%</text>
     <text x="1321" y="138" textLength="260">13%</text>
-=======
-    <text x="1331" y="148" textLength="260" fill="#000" opacity="0.25">11%</text>
-    <text x="1321" y="138" textLength="260">11%</text>
->>>>>>> e3dd7cd1
   </g>
   
 </svg>