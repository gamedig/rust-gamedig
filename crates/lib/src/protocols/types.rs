--- conflicted
+++ resolved
@@ -19,11 +19,8 @@
     FFOW,
     JC2M,
     Savage2,
-<<<<<<< HEAD
     Eco,
-=======
     Mindustry,
->>>>>>> e86e8052
 }
 
 /// Enumeration of all valid protocol types
