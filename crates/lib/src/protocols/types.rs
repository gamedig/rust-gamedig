--- conflicted
+++ resolved
@@ -65,10 +65,8 @@
     Savage2(&'a crate::games::savage2::Response),
     #[cfg(feature = "games")]
     Eco(&'a crate::games::eco::Response),
-<<<<<<< HEAD
     #[cfg(feature = "games")]
     FiveM(&'a crate::games::fivem::Response),
-=======
     #[cfg(all(
         feature = "services",
         feature = "tls",
@@ -76,7 +74,6 @@
         feature = "games"
     ))]
     Minetest(&'a crate::games::minetest::Response),
->>>>>>> fa84a07f
 }
 
 /// All player types
@@ -98,10 +95,8 @@
     JCMP2(&'a crate::games::jc2m::Player),
     #[cfg(feature = "games")]
     Eco(&'a crate::games::eco::Player),
-<<<<<<< HEAD
     #[cfg(feature = "games")]
     FiveM(&'a crate::games::fivem::Player),
-=======
     #[cfg(all(
         feature = "services",
         feature = "tls",
@@ -109,7 +104,6 @@
         feature = "games"
     ))]
     Minetest(&'a crate::games::minetest::Player),
->>>>>>> fa84a07f
 }
 
 pub trait CommonResponse {
