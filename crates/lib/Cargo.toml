--- conflicted
+++ resolved
@@ -38,14 +38,12 @@
 
 clap = { version = "4.1.11", optional = true, features = ["derive"] }
 
-<<<<<<< HEAD
 pcap-file = { version = "2.0", optional = true }
 pnet_packet = { version = "0.34", optional = true }
 lazy_static = { version = "1.4", optional = true }
-=======
+
 [dev-dependencies]
 gamedig-id-tests = { path = "../id-tests", no-default-features = true }
->>>>>>> 0f9bada4
 
 # Examples
 [[example]]
